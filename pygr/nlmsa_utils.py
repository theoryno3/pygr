--- conflicted
+++ resolved
@@ -349,16 +349,7 @@
                         alignedIvalsAttrs=dict(idDest='id', startDest='start',
                                                stopDest='stop', oriDest='ori')):
   'read ID,start,stop,ori tuples from alignedCoords, and generate intervals'
-<<<<<<< HEAD
-  from classutil import AttributeInterface
-  getAttr = AttributeInterface(alignedIvalsAttrs) # to extract desired attrs
-=======
   getAttr = classutil.AttributeInterface(alignedIvalsAttrs) # extract our attrs
-  if srcDB is None: # get all seqs from the existing seqDict
-    srcDB = al.seqDict
-  if destDB is None: # use same input set as source
-    destDB = srcDB
->>>>>>> 87c83e2b
   for ivals in alignedCoords:
     if isinstance(ivals, (CoordsGroupStart,CoordsGroupEnd)):
       yield ivals # just pass grouping-info through
