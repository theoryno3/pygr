--- conflicted
+++ resolved
@@ -142,12 +142,8 @@
             self._close_file('stdin')
             self._rewind_for_reading(self.stdout)
             self._rewind_for_reading(self.stderr)
-            if badExecutableCode is not None \
-<<<<<<< HEAD
-            and badExecutableCode == returncode:
-=======
-               and badExecutableCode == returncode:
->>>>>>> 5c88ebfb
+            if badExecutableCode is not None and \
+               badExecutableCode == returncode:
                 raise OSError('no such command: %s' % str(self.args[0]))
             return returncode
     PIPE = id(FilePopen) # an arbitrary code for identifying this code
@@ -342,13 +338,8 @@
     'generate o.id,o for o in items'
     for o in items:
         yield o.id, o
-<<<<<<< HEAD
-
-
-=======
-
-
->>>>>>> 5c88ebfb
+
+
 def item_unpickler(db, *args):
     'get an item or subslice of a database'
     obj = db
@@ -571,7 +562,6 @@
         self.keep_this(v)
         return v
 
-<<<<<<< HEAD
     def _splice(self, previous, after):
         'link previous <--> after in queue, setting head & tail if needed'
         if previous is not None:
@@ -600,21 +590,6 @@
             vdel = self._tail # get current tail
             self._splice(self._keepDict[vdel][0], None) # set new tail
             del self._keepDict[vdel]
-=======
-    def keep_this(self, v):
-        'add v as our most recent ref; drop oldest ref if over size limit'
-        self._keepDict[v] = self.i # mark as most recent request
-        self.i += 1
-        if len(self._keepDict)>self.n: # delete oldest entry
-            l = self._keepDict.items()
-            imin = l[0][1]
-            vmin = l[0][0]
-            for v, i in l[1:]:
-                if i<imin:
-                    imin = i
-                    vmin = v
-            del self._keepDict[vmin]
->>>>>>> 5c88ebfb
 
     def __setitem__(self, k, v):
         WeakValueDictionary.__setitem__(self, k, v)
