"""
Pygr XMLRPC server test. Recognized flags:

--port=PORT 
    the port for the server

--pygrdatapath=PYGRDATAPATH 
    the pygr.Data directory

--resources=RESOURCE1:RESOURCE2:RESOURCE3 
    a colon separated list of resource names

--downloadDB=DOWNLOADDB 
    the shelve used

"""
import new, sys, os
<<<<<<< HEAD
import pathfix, testoptions, testutil
from pygr import logger
=======
import pathfix, testoptions, testutil, logger
from pygr import metabase
>>>>>>> ef9dc101

# same options for all tests (some flags may be ignored)
parser = testoptions.option_parser()

# parse the arguments
options, args = parser.parse_args()

if options.pygrdatapath: # load from specified path
    mdb = metabase.MetabaseList(options.pygrdatapath)
else: # use default PYGRDATAPATH
    mdb = metabase.MetabaseList()
    

# disables debug messages at zero verbosity
if options.verbosity == 0:
    logger.disable('DEBUG')

# the resources are listed as colon separated names
names = filter(None, options.resources.split(':'))
resources = map(mdb, names) # load the specified resources

# set it to None by default
options.downloadDB = options.downloadDB or None

# create a new server that will serve the resources we just loaded
xmlrpc = metabase.ResourceServer(mdb, 'testy',
                                 withIndex=True,
                                 downloadDB=options.downloadDB,
                                 host='localhost', port=options.port)

# main loop
def serve_forever(self):
    self.keepRunning = True
    while self.keepRunning:
        self.handle_request()

# exit handler
def exit_now(self):
    self.keepRunning = False
    return 0

# add and exit handler to the server
exit_handler = new.instancemethod(exit_now, xmlrpc.server,
                                  xmlrpc.server.__class__)

# register exit handler
xmlrpc.server.register_function(exit_handler) 

# starts the server and never returns...
serve_forever(xmlrpc.server) <|MERGE_RESOLUTION|>--- conflicted
+++ resolved
@@ -15,13 +15,9 @@
 
 """
 import new, sys, os
-<<<<<<< HEAD
 import pathfix, testoptions, testutil
 from pygr import logger
-=======
-import pathfix, testoptions, testutil, logger
 from pygr import metabase
->>>>>>> ef9dc101
 
 # same options for all tests (some flags may be ignored)
 parser = testoptions.option_parser()
