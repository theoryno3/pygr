--- conflicted
+++ resolved
@@ -8,21 +8,8 @@
 
 class SQLTable_Setup(unittest.TestCase):
     tableClass = SQLTable
-<<<<<<< HEAD
-    def __init__(self, *args, **kwargs):
-        unittest.TestCase.__init__(self, *args, **kwargs)
-        if sqlalchemy_compatible(silent_fail=True)==True:
-            #self.serverInfo = GenericServerInfo("sqlite:///test.sqlite.db") # sqlalchemy
-            #self.serverInfo = GenericServerInfo("mysql://test@localhost/test_pygr") # sqlalchemy
-            self.serverInfo = GenericServerInfo("mysql://test:test@mine-9.ics.uci.edu/idyll") # sqlalchemy
-        else:
-            self.serverInfo =  DBServerInfo(host='mine-9.ics.uci.edu',
-                                            user='test',passwd='test',
-                                            db='idyll') # share conn for all tests, non-sqlalchemy
-=======
     use_sqlalchemy = False
     
->>>>>>> b67cda4f
     def setUp(self):
         self.serverInfo =  DBServerInfo() # share conn for all tests, non-sqlalchemy
         try:
